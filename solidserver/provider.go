package solidserver

import (
	"github.com/hashicorp/terraform/helper/schema"
	"github.com/hashicorp/terraform/terraform"
)

func Provider() terraform.ResourceProvider {
	return &schema.Provider{
		Schema: map[string]*schema.Schema{
			"host": {
				Type:        schema.TypeString,
				Required:    true,
				DefaultFunc: schema.EnvDefaultFunc("SOLIDServer_HOST", nil),
				Description: "SOLIDServer Hostname or IP address",
			},
			"username": {
				Type:        schema.TypeString,
				Required:    true,
				DefaultFunc: schema.EnvDefaultFunc("SOLIDServer_USERNAME", nil),
				Description: "SOLIDServer API user's ID",
			},
			"password": {
				Type:        schema.TypeString,
				Required:    true,
				DefaultFunc: schema.EnvDefaultFunc("SOLIDServer_PASSWORD", nil),
				Description: "SOLIDServer API user's password",
			},
			"sslverify": {
				Type:        schema.TypeBool,
				Required:    false,
				Optional:    true,
				DefaultFunc: schema.EnvDefaultFunc("SOLIDServer_SSLVERIFY", true),
				Description: "Enable/Disable ssl verify (Default : enabled)",
			},
			"additional_trust_certs_file": {
				Type:        schema.TypeString,
				Required:    false,
				Optional:    true,
				DefaultFunc: schema.EnvDefaultFunc("SOLIDServer_ADDITIONALTRUSTCERTSFILE", nil),
				Description: "PEM formatted file with additional certificates to trust for TLS connection",
			},
		},

		DataSourcesMap: map[string]*schema.Resource{
<<<<<<< HEAD
			"solidserver_ip_space":  dataSourceipspace(),
			"solidserver_usergroup": dataSourceusergroup(),
=======
			"solidserver_ip_space": dataSourceipspace(),
			"solidserver_ip_ptr":   dataSourceipptr(),
			"solidserver_ip6_ptr":  dataSourceip6ptr(),
>>>>>>> 27fc07d0
		},

		ResourcesMap: map[string]*schema.Resource{
			"solidserver_ip_space":    resourceipspace(),
			"solidserver_ip_subnet":   resourceipsubnet(),
			"solidserver_ip6_subnet":  resourceip6subnet(),
			"solidserver_ip_address":  resourceipaddress(),
			"solidserver_ip6_address": resourceip6address(),
			"solidserver_ip_alias":    resourceipalias(),
			"solidserver_ip6_alias":   resourceip6alias(),
			"solidserver_ip_mac":      resourceipmac(),
			"solidserver_ip6_mac":     resourceip6mac(),
			"solidserver_device":      resourcedevice(),
			"solidserver_vlan_domain": resourcevlandomain(),
			"solidserver_vlan":        resourcevlan(),
			"solidserver_dns_zone":    resourcednszone(),
			"solidserver_dns_rr":      resourcednsrr(),
			"solidserver_user":        resourceuser(),
			"solidserver_usergroup":   resourceusergroup(),
		},

		ConfigureFunc: ProviderConfigure,
	}
}

func ProviderConfigure(d *schema.ResourceData) (interface{}, error) {
	s := NewSOLIDserver(
		d.Get("host").(string),
		d.Get("username").(string),
		d.Get("password").(string),
		d.Get("sslverify").(bool),
		d.Get("additional_trust_certs_file").(string),
	)

	return s, nil
}<|MERGE_RESOLUTION|>--- conflicted
+++ resolved
@@ -43,14 +43,9 @@
 		},
 
 		DataSourcesMap: map[string]*schema.Resource{
-<<<<<<< HEAD
-			"solidserver_ip_space":  dataSourceipspace(),
-			"solidserver_usergroup": dataSourceusergroup(),
-=======
 			"solidserver_ip_space": dataSourceipspace(),
 			"solidserver_ip_ptr":   dataSourceipptr(),
 			"solidserver_ip6_ptr":  dataSourceip6ptr(),
->>>>>>> 27fc07d0
 		},
 
 		ResourcesMap: map[string]*schema.Resource{
