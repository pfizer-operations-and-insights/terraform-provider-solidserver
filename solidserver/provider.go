package solidserver

import (
	"github.com/hashicorp/terraform/helper/schema"
	"github.com/hashicorp/terraform/terraform"
)

func Provider() terraform.ResourceProvider {
	return &schema.Provider{
		Schema: map[string]*schema.Schema{
			"host": {
				Type:        schema.TypeString,
				Required:    true,
				DefaultFunc: schema.EnvDefaultFunc("SOLIDServer_HOST", nil),
				Description: "SOLIDServer Hostname or IP address",
			},
			"username": {
				Type:        schema.TypeString,
				Required:    true,
				DefaultFunc: schema.EnvDefaultFunc("SOLIDServer_USERNAME", nil),
				Description: "SOLIDServer API user's ID",
			},
			"password": {
				Type:        schema.TypeString,
				Required:    true,
				DefaultFunc: schema.EnvDefaultFunc("SOLIDServer_PASSWORD", nil),
				Description: "SOLIDServer API user's password",
			},
			"sslverify": {
				Type:        schema.TypeBool,
				Required:    false,
				Optional:    true,
				DefaultFunc: schema.EnvDefaultFunc("SOLIDServer_SSLVERIFY", true),
				Description: "Enable/Disable ssl verify (Default : enabled)",
			},
			"additional_trust_certs_file": {
				Type:        schema.TypeString,
				Required:    false,
				Optional:    true,
				DefaultFunc: schema.EnvDefaultFunc("SOLIDServer_ADDITIONALTRUSTCERTSFILE", nil),
				Description: "PEM formatted file with additional certificates to trust for TLS connection",
			},
		},

		DataSourcesMap: map[string]*schema.Resource{
			"solidserver_ip_space":   dataSourceipspace(),
			"solidserver_ip_ptr":     dataSourceipptr(),
			"solidserver_ip6_ptr":    dataSourceip6ptr(),
<<<<<<< HEAD
			"solidserver_ip_subnet":  dataSourceipsubnet(),
			"solidserver_ip_pool":    dataSourceippool(),
			"solidserver_ip_address": dataSourceipaddress(),
=======
			"solidserver_usergroup":  dataSourceusergroup(),
			"solidserver_dns_server": dataSourcednsserver(),
>>>>>>> 4e699afc
		},

		ResourcesMap: map[string]*schema.Resource{
			"solidserver_ip_space":         resourceipspace(),
			"solidserver_ip_subnet":        resourceipsubnet(),
			"solidserver_ip6_subnet":       resourceip6subnet(),
			"solidserver_ip_address":       resourceipaddress(),
			"solidserver_ip6_address":      resourceip6address(),
			"solidserver_ip_alias":         resourceipalias(),
			"solidserver_ip6_alias":        resourceip6alias(),
			"solidserver_ip_mac":           resourceipmac(),
			"solidserver_ip6_mac":          resourceip6mac(),
			"solidserver_device":           resourcedevice(),
			"solidserver_vlan_domain":      resourcevlandomain(),
			"solidserver_vlan":             resourcevlan(),
			"solidserver_dns_zone":         resourcednszone(),
			"solidserver_dns_forward_zone": resourcednsforwardzone(),
			"solidserver_dns_rr":           resourcednsrr(),
			"solidserver_user":             resourceuser(),
			"solidserver_usergroup":        resourceusergroup(),
		},

		ConfigureFunc: ProviderConfigure,
	}
}

func ProviderConfigure(d *schema.ResourceData) (interface{}, error) {
	s := NewSOLIDserver(
		d.Get("host").(string),
		d.Get("username").(string),
		d.Get("password").(string),
		d.Get("sslverify").(bool),
		d.Get("additional_trust_certs_file").(string),
	)

	return s, nil
}<|MERGE_RESOLUTION|>--- conflicted
+++ resolved
@@ -46,14 +46,11 @@
 			"solidserver_ip_space":   dataSourceipspace(),
 			"solidserver_ip_ptr":     dataSourceipptr(),
 			"solidserver_ip6_ptr":    dataSourceip6ptr(),
-<<<<<<< HEAD
 			"solidserver_ip_subnet":  dataSourceipsubnet(),
 			"solidserver_ip_pool":    dataSourceippool(),
 			"solidserver_ip_address": dataSourceipaddress(),
-=======
 			"solidserver_usergroup":  dataSourceusergroup(),
 			"solidserver_dns_server": dataSourcednsserver(),
->>>>>>> 4e699afc
 		},
 
 		ResourcesMap: map[string]*schema.Resource{
